# Copyright 2017 The TensorFlow Authors. All Rights Reserved.
#
# Licensed under the Apache License, Version 2.0 (the "License");
# you may not use this file except in compliance with the License.
# You may obtain a copy of the License at
#
#     http://www.apache.org/licenses/LICENSE-2.0
#
# Unless required by applicable law or agreed to in writing, software
# distributed under the License is distributed on an "AS IS" BASIS,
# WITHOUT WARRANTIES OR CONDITIONS OF ANY KIND, either express or implied.
# See the License for the specific language governing permissions and
# limitations under the License.
# ==============================================================================
"""A powerful dynamic attention wrapper object."""

from __future__ import absolute_import
from __future__ import division
from __future__ import print_function

import collections
import math

from tensorflow.contrib.rnn import core_rnn_cell
from tensorflow.python.framework import dtypes
from tensorflow.python.framework import ops
from tensorflow.python.framework import tensor_shape
from tensorflow.python.layers import base as layers_base
from tensorflow.python.layers import core as layers_core
from tensorflow.python.ops import array_ops
from tensorflow.python.ops import check_ops
from tensorflow.python.ops import init_ops
from tensorflow.python.ops import math_ops
from tensorflow.python.ops import nn_ops
from tensorflow.python.ops import rnn_cell_impl
from tensorflow.python.ops import tensor_array_ops
from tensorflow.python.ops import variable_scope
from tensorflow.python.util import nest


__all__ = [
    "AttentionWrapper",
    "AttentionWrapperState",
    "LuongAttention",
    "BahdanauAttention",
    "hardmax",
]


_zero_state_tensors = rnn_cell_impl._zero_state_tensors  # pylint: disable=protected-access


class AttentionMechanism(object):
  pass


def _prepare_memory(memory, memory_sequence_length, check_inner_dims_defined):
  """Convert to tensor and possibly mask `memory`.

  Args:
    memory: `Tensor`, shaped `[batch_size, max_time, ...]`.
    memory_sequence_length: `int32` `Tensor`, shaped `[batch_size]`.
    check_inner_dims_defined: Python boolean.  If `True`, the `memory`
      argument's shape is checked to ensure all but the two outermost
      dimensions are fully defined.

  Returns:
    A (possibly masked), checked, new `memory`.

  Raises:
    ValueError: If `check_inner_dims_defined` is `True` and not
      `memory.shape[2:].is_fully_defined()`.
  """
  memory = nest.map_structure(
      lambda m: ops.convert_to_tensor(m, name="memory"), memory)
<<<<<<< HEAD
  memory_sequence_length = ops.convert_to_tensor(
      memory_sequence_length, name="memory_sequence_length")
=======
  if memory_sequence_length is not None:
    memory_sequence_length = ops.convert_to_tensor(
        memory_sequence_length, name="memory_sequence_length")
>>>>>>> a25509ed
  if check_inner_dims_defined:
    def _check_dims(m):
      if not m.get_shape()[2:].is_fully_defined():
        raise ValueError("Expected memory %s to have fully defined inner dims, "
                         "but saw shape: %s" % (m.name, m.get_shape()))
    nest.map_structure(_check_dims, memory)
  if memory_sequence_length is None:
    seq_len_mask = None
  else:
    seq_len_mask = array_ops.sequence_mask(
        memory_sequence_length,
        maxlen=array_ops.shape(nest.flatten(memory)[0])[1],
        dtype=nest.flatten(memory)[0].dtype)
    seq_len_batch_size = (
        memory_sequence_length.shape[0].value
        or array_ops.shape(memory_sequence_length)[0])
  def _maybe_mask(m, seq_len_mask):
    rank = m.get_shape().ndims
    rank = rank if rank is not None else array_ops.rank(m)
    extra_ones = array_ops.ones(rank - 2, dtype=dtypes.int32)
    m_batch_size = m.shape[0].value or array_ops.shape(m)[0]
    if memory_sequence_length is not None:
      message = ("memory_sequence_length and memory tensor batch sizes do not "
                 "match.")
      with ops.control_dependencies([
          check_ops.assert_equal(
              seq_len_batch_size, m_batch_size, message=message)]):
        seq_len_mask = array_ops.reshape(
            seq_len_mask,
            array_ops.concat((array_ops.shape(seq_len_mask), extra_ones), 0))
        return m * seq_len_mask
    else:
      return m
  return nest.map_structure(lambda m: _maybe_mask(m, seq_len_mask), memory)


class _BaseAttentionMechanism(AttentionMechanism):
  """A base AttentionMechanism class providing common functionality.

  Common functionality includes:
    1. Storing the query and memory layers.
    2. Preprocessing and storing the memory.
  """

  def __init__(self, query_layer, memory, memory_sequence_length=None,
               memory_layer=None, check_inner_dims_defined=True,
               name=None):
    """Construct base AttentionMechanism class.

    Args:
      query_layer: Callable.  Instance of `tf.layers.Layer`.  The layer's depth
        must match the depth of `memory_layer`.  If `query_layer` is not
        provided, the shape of `query` must match that of `memory_layer`.
      memory: The memory to query; usually the output of an RNN encoder.  This
        tensor should be shaped `[batch_size, max_time, ...]`.
      memory_sequence_length (optional): Sequence lengths for the batch entries
        in memory.  If provided, the memory tensor rows are masked with zeros
        for values past the respective sequence lengths.
      memory_layer: Instance of `tf.layers.Layer` (may be None).  The layer's
        depth must match the depth of `query_layer`.
        If `memory_layer` is not provided, the shape of `memory` must match
        that of `query_layer`.
      check_inner_dims_defined: Python boolean.  If `True`, the `memory`
        argument's shape is checked to ensure all but the two outermost
        dimensions are fully defined.
      name: Name to use when creating ops.
    """
    if (query_layer is not None
        and not isinstance(query_layer, layers_base.Layer)):
      raise TypeError(
          "query_layer is not a Layer: %s" % type(query_layer).__name__)
    if (memory_layer is not None
        and not isinstance(memory_layer, layers_base.Layer)):
      raise TypeError(
          "memory_layer is not a Layer: %s" % type(memory_layer).__name__)
    self._query_layer = query_layer
    self._memory_layer = memory_layer
    with ops.name_scope(
        name, "BaseAttentionMechanismInit", nest.flatten(memory)):
      self._values = _prepare_memory(
          memory, memory_sequence_length,
          check_inner_dims_defined=check_inner_dims_defined)
      self._keys = (
          self.memory_layer(self._values) if self.memory_layer  # pylint: disable=not-callable
          else self._values)
      self._batch_size = (
          self._keys.shape[0].value or array_ops.shape(self._keys)[0])

  @property
  def memory_layer(self):
    return self._memory_layer

  @property
  def query_layer(self):
    return self._query_layer

  @property
  def values(self):
    return self._values

  @property
  def keys(self):
    return self._keys

  @property
  def batch_size(self):
    return self._batch_size


class LuongAttention(_BaseAttentionMechanism):
  """Implements Luong-style (multiplicative) attention scoring.

  This attention has two forms.  The first is standard Luong attention,
  as described in:

  Minh-Thang Luong, Hieu Pham, Christopher D. Manning.
  "Effective Approaches to Attention-based Neural Machine Translation."
  EMNLP 2015.  https://arxiv.org/abs/1508.04025

  The second is the scaled form inspired partly by the normalized form of
  Bahdanau attention.

  To enable the second form, construct the object with parameter
  `scale=True`.
  """

  def __init__(self,
               num_units,
               memory,
               memory_sequence_length=None,
               scale=False,
               name="LuongAttention"):
    """Construct the AttentionMechanism mechanism.

    Args:
      num_units: The depth of the attention mechanism.
      memory: The memory to query; usually the output of an RNN encoder.  This
        tensor should be shaped `[batch_size, max_time, ...]`.
      memory_sequence_length (optional): Sequence lengths for the batch entries
        in memory.  If provided, the memory tensor rows are masked with zeros
        for values past the respective sequence lengths.
      scale: Python boolean.  Whether to scale the energy term.
      name: Name to use when creating ops.
    """
    # For LuongAttention, we only transform the memory layer; thus
    # num_units **must** match expected the query depth.
    super(LuongAttention, self).__init__(
        query_layer=None,
        memory_layer=layers_core.Dense(
            num_units, name="memory_layer", use_bias=False),
        memory=memory,
        memory_sequence_length=memory_sequence_length,
        name=name)
    self._num_units = num_units
    self._scale = scale
    self._name = name

  def __call__(self, query):
    """Score the query based on the keys and values.

    Args:
      query: Tensor of dtype matching `self.values` and shape
        `[batch_size, query_depth]`.

    Returns:
      score: Tensor of dtype matching `self.values` and shape
        `[batch_size, max_time]` (`max_time` is memory's `max_time`).

    Raises:
      ValueError: If `key` and `query` depths do not match.
    """
    depth = query.get_shape()[-1]
    key_units = self.keys.get_shape()[-1]
    if depth != key_units:
      raise ValueError(
          "Incompatible or unknown inner dimensions between query and keys.  "
          "Query (%s) has units: %s.  Keys (%s) have units: %s.  "
          "Perhaps you need to set num_units to the the keys' dimension (%s)?"
          % (query, depth, self.keys, key_units, key_units))
    dtype = query.dtype

    with variable_scope.variable_scope(None, "luong_attention", [query]):
      # Reshape from [batch_size, depth] to [batch_size, 1, depth]
      # for matmul.
      query = array_ops.expand_dims(query, 1)

      # Inner product along the query units dimension.
      # matmul shapes: query is [batch_size, 1, depth] and
      #                keys is [batch_size, max_time, depth].
      # the inner product is asked to **transpose keys' inner shape** to get a
      # batched matmul on:
      #   [batch_size, 1, depth] . [batch_size, depth, max_time]
      # resulting in an output shape of:
      #   [batch_time, 1, max_time].
      # we then squeee out the center singleton dimension.
      score = math_ops.matmul(query, self.keys, transpose_b=True)
      score = array_ops.squeeze(score, [1])

      if self._scale:
        # Scalar used in weight scaling
        g = variable_scope.get_variable(
            "attention_g", dtype=dtype, initializer=1.)
        score = g * score

    return score


class BahdanauAttention(_BaseAttentionMechanism):
  """Implements Bhadanau-style (additive) attention.

  This attention has two forms.  The first is Bhandanau attention,
  as described in:

  Dzmitry Bahdanau, Kyunghyun Cho, Yoshua Bengio.
  "Neural Machine Translation by Jointly Learning to Align and Translate."
  ICLR 2015. https://arxiv.org/abs/1409.0473

  The second is the normalized form.  This form is inspired by the
  weight normalization article:

  Tim Salimans, Diederik P. Kingma.
  "Weight Normalization: A Simple Reparameterization to Accelerate
   Training of Deep Neural Networks."
  https://arxiv.org/abs/1602.07868

  To enable the second form, construct the object with parameter
  `normalize=True`.
  """

  def __init__(self,
               num_units,
               memory,
               memory_sequence_length=None,
               normalize=False,
               name="BahdanauAttention"):
    """Construct the Attention mechanism.

    Args:
      num_units: The depth of the query mechanism.
      memory: The memory to query; usually the output of an RNN encoder.  This
        tensor should be shaped `[batch_size, max_time, ...]`.
      memory_sequence_length (optional): Sequence lengths for the batch entries
        in memory.  If provided, the memory tensor rows are masked with zeros
        for values past the respective sequence lengths.
      normalize: Python boolean.  Whether to normalize the energy term.
      name: Name to use when creating ops.
    """
    super(BahdanauAttention, self).__init__(
        query_layer=layers_core.Dense(
            num_units, name="query_layer", use_bias=False),
        memory_layer=layers_core.Dense(
            num_units, name="memory_layer", use_bias=False),
        memory=memory,
        memory_sequence_length=memory_sequence_length,
        name=name)
    self._num_units = num_units
    self._normalize = normalize
    self._name = name

  def __call__(self, query):
    """Score the query based on the keys and values.

    Args:
      query: Tensor of dtype matching `self.values` and shape
        `[batch_size, query_depth]`.

    Returns:
      score: Tensor of dtype matching `self.values` and shape
        `[batch_size, max_time]` (`max_time` is memory's `max_time`).
    """
    with variable_scope.variable_scope(None, "bahdanau_attention", [query]):
      processed_query = self.query_layer(query) if self.query_layer else query
      dtype = processed_query.dtype
      # Reshape from [batch_size, ...] to [batch_size, 1, ...] for broadcasting.
      processed_query = array_ops.expand_dims(processed_query, 1)
      keys = self._keys
      v = variable_scope.get_variable(
          "attention_v", [self._num_units], dtype=dtype)
      if self._normalize:
        # Scalar used in weight normalization
        g = variable_scope.get_variable(
            "attention_g", dtype=dtype,
            initializer=math.sqrt((1. / self._num_units)))
        # Bias added prior to the nonlinearity
        b = variable_scope.get_variable(
            "attention_b", [self._num_units], dtype=dtype,
            initializer=init_ops.zeros_initializer())
        # normed_v = g * v / ||v||
        normed_v = g * v * math_ops.rsqrt(
            math_ops.reduce_sum(math_ops.square(v)))
        score = math_ops.reduce_sum(
            normed_v * math_ops.tanh(keys + processed_query + b), [2])
      else:
        score = math_ops.reduce_sum(v * math_ops.tanh(keys + processed_query),
                                    [2])

    return score


class AttentionWrapperState(
    collections.namedtuple("AttentionWrapperState",
                           ("cell_state", "attention", "time",
                            "alignment_history"))):
  """`namedtuple` storing the state of a `AttentionWrapper`.

  Contains:

    - `cell_state`: The state of the wrapped `RNNCell`.
    - `attention`: The attention emitted at the previous time step.
    - `time`: int32 scalar containing the current time step.
    - `alignment_history`: (if enabled) a `TensorArray` containing alignment
       matrices from all time steps.  Call `stack()` to convert to a `Tensor`.
  """

  def clone(self, **kwargs):
    """Clone this object, overriding components provided by kwargs.

    Example:

    ```python
    initial_state = attention_wrapper.zero_state(dtype=..., batch_size=...)
    initial_state = initial_state.clone(cell_state=encoder_state)
    ```

    Args:
      **kwargs: Any properties of the state object to replace in the returned
        `AttentionWrapperState`.

    Returns:
      A new `AttentionWrapperState` whose properties are the same as
      this one, except any overriden properties as provided in `kwargs`.
    """
    return super(AttentionWrapperState, self)._replace(**kwargs)


def hardmax(logits, name=None):
  """Returns batched one-hot vectors.

  The depth index containing the `1` is that of the maximum logit value.

  Args:
    logits: A batch tensor of logit values.
    name: Name to use when creating ops.
  Returns:
    A batched one-hot tensor.
  """
  with ops.name_scope(name, "Hardmax", [logits]):
    logits = ops.convert_to_tensor(logits, name="logits")
    if logits.get_shape()[-1].value is not None:
      depth = logits.get_shape()[-1].value
    else:
      depth = array_ops.shape(logits)[-1]
    return array_ops.one_hot(
        math_ops.argmax(logits, -1), depth, dtype=logits.dtype)


class AttentionWrapper(core_rnn_cell.RNNCell):
  """Wraps another `RNNCell` with attention.
  """

  def __init__(self,
               cell,
               attention_mechanism,
               attention_layer_size=None,
               alignment_history=False,
               cell_input_fn=None,
               probability_fn=None,
               output_attention=True,
               initial_cell_state=None,
               name=None):
    """Construct the `AttentionWrapper`.

    Args:
      cell: An instance of `RNNCell`.
      attention_mechanism: An instance of `AttentionMechanism`.
      attention_layer_size: Python integer, the depth of the attention (output)
        layer. If None (default), use the context as attention at each time
        step. Otherwise, feed the context and cell output into the attention
        layer to generate attention at each time step.
      alignment_history: Python boolean, whether to store alignment history
        from all time steps in the final output state (currently stored as a
        time major `TensorArray` on which you must call `stack()`).
      cell_input_fn: (optional) A `callable`.  The default is:
        `lambda inputs, attention: array_ops.concat([inputs, attention], -1)`.
      probability_fn: (optional) A `callable`.  Converts the score to
        probabilities.  The default is @{tf.nn.softmax}. Other options include
        @{tf.contrib.seq2seq.hardmax} and @{tf.contrib.sparsemax.sparsemax}.
      output_attention: Python bool.  If `True` (default), the output at each
        time step is the attention value.  This is the behavior of Luong-style
        attention mechanisms.  If `False`, the output at each time step is
        the output of `cell`.  This is the beahvior of Bhadanau-style
        attention mechanisms.  In both cases, the `attention` tensor is
        propagated to the next time step via the state and is used there.
        This flag only controls whether the attention mechanism is propagated
        up to the next cell in an RNN stack or to the top RNN output.
      initial_cell_state: The initial state value to use for the cell when
        the user calls `zero_state()`.  Note that if this value is provided
        now, and the user uses a `batch_size` argument of `zero_state` which
        does not match the batch size of `initial_cell_state`, proper
        behavior is not guaranteed.
      name: Name to use when creating ops.
    """
    super(AttentionWrapper, self).__init__(name=name)
    if not isinstance(cell, core_rnn_cell.RNNCell):
      raise TypeError(
          "cell must be an RNNCell, saw type: %s" % type(cell).__name__)
    if not isinstance(attention_mechanism, AttentionMechanism):
      raise TypeError(
          "attention_mechanism must be a AttentionMechanism, saw type: %s"
          % type(attention_mechanism).__name__)
    if cell_input_fn is None:
      cell_input_fn = (
          lambda inputs, attention: array_ops.concat([inputs, attention], -1))
    else:
      if not callable(cell_input_fn):
        raise TypeError(
            "cell_input_fn must be callable, saw type: %s"
            % type(cell_input_fn).__name__)
    if probability_fn is None:
      probability_fn = nn_ops.softmax
    else:
      if not callable(cell_input_fn):
        raise TypeError(
            "probability_fn must be callable, saw type: %s"
            % type(probability_fn).__name__)

    if attention_layer_size is not None:
      self._attention_layer = layers_core.Dense(
          attention_layer_size, name="attention_layer", use_bias=False)
      self._attention_size = attention_layer_size
    else:
      self._attention_layer = None
      self._attention_size = attention_mechanism.values.get_shape()[-1].value

    self._cell = cell
    self._attention_mechanism = attention_mechanism
    self._cell_input_fn = cell_input_fn
    self._probability_fn = probability_fn
    self._output_attention = output_attention
    self._alignment_history = alignment_history
    with ops.name_scope(name, "AttentionWrapperInit"):
      if initial_cell_state is None:
        self._initial_cell_state = None
      else:
        final_state_tensor = nest.flatten(initial_cell_state)[-1]
        state_batch_size = (
            final_state_tensor.shape[0].value
            or array_ops.shape(final_state_tensor)[0])
        error_message = (
            "When constructing AttentionWrapper %s: " % self._base_name +
            "Non-matching batch sizes between the memory "
            "(encoder output) and initial_cell_state.  Are you using "
            "the BeamSearchDecoder?  You may need to tile your initial state "
            "via the tf.contrib.seq2seq.tile_batch function with argument "
            "multiple=beam_width.")
        with ops.control_dependencies(
            [check_ops.assert_equal(state_batch_size,
                                    self._attention_mechanism.batch_size,
                                    message=error_message)]):
          self._initial_cell_state = nest.map_structure(
              lambda s: array_ops.identity(s, name="check_initial_cell_state"),
              initial_cell_state)

  @property
  def output_size(self):
    if self._output_attention:
      return self._attention_size
    else:
      return self._cell.output_size

  @property
  def state_size(self):
    return AttentionWrapperState(
        cell_state=self._cell.state_size,
        time=tensor_shape.TensorShape([]),
        attention=self._attention_size,
        alignment_history=())  # alignment_history is sometimes a TensorArray

  def zero_state(self, batch_size, dtype):
    with ops.name_scope(type(self).__name__ + "ZeroState", values=[batch_size]):
      if self._initial_cell_state is not None:
        cell_state = self._initial_cell_state
      else:
        cell_state = self._cell.zero_state(batch_size, dtype)
      error_message = (
          "When calling zero_state of AttentionWrapper %s: " % self._base_name +
          "Non-matching batch sizes between the memory "
          "(encoder output) and the requested batch size.  Are you using "
          "the BeamSearchDecoder?  If so, make sure your encoder output has "
          "been tiled to beam_width via tf.contrib.seq2seq.tile_batch, and "
          "the batch_size= argument passed to zero_state is "
          "batch_size * beam_width.")
      with ops.control_dependencies(
          [check_ops.assert_equal(batch_size,
                                  self._attention_mechanism.batch_size,
                                  message=error_message)]):
        cell_state = nest.map_structure(
            lambda s: array_ops.identity(s, name="checked_cell_state"),
            cell_state)
      if self._alignment_history:
        alignment_history = tensor_array_ops.TensorArray(
            dtype=dtype, size=0, dynamic_size=True)
      else:
        alignment_history = ()
      return AttentionWrapperState(
          cell_state=cell_state,
          time=array_ops.zeros([], dtype=dtypes.int32),
          attention=_zero_state_tensors(self._attention_size, batch_size,
                                        dtype),
          alignment_history=alignment_history)

  def call(self, inputs, state):
    """Perform a step of attention-wrapped RNN.

    - Step 1: Mix the `inputs` and previous step's `attention` output via
      `cell_input_fn`.
    - Step 2: Call the wrapped `cell` with this input and its previous state.
    - Step 3: Score the cell's output with `attention_mechanism`.
    - Step 4: Calculate the alignments by passing the score through the
      `normalizer`.
    - Step 5: Calculate the context vector as the inner product between the
      alignments and the attention_mechanism's values (memory).
    - Step 6: Calculate the attention output by concatenating the cell output
      and context through the attention layer (a linear layer with
      `attention_size` outputs).

    Args:
      inputs: (Possibly nested tuple of) Tensor, the input at this time step.
      state: An instance of `AttentionWrapperState` containing
        tensors from the previous time step.

    Returns:
      A tuple `(attention_or_cell_output, next_state)`, where:

      - `attention_or_cell_output` depending on `output_attention`.
      - `next_state` is an instance of `DynamicAttentionWrapperState`
         containing the state calculated at this time step.
    """
<<<<<<< HEAD
    with variable_scope.variable_scope("attention"):
      # Step 1: Calculate the true inputs to the cell based on the
      # previous attention value.
      cell_inputs = self._cell_input_fn(inputs, state.attention)
      cell_state = state.cell_state
      cell_output, next_cell_state = self._cell(cell_inputs, cell_state)

      cell_batch_size = (
          cell_output.shape[0].value or array_ops.shape(cell_output)[0])
      error_message = (
          "When applying AttentionWrapper %s: " % self.name +
          "Non-matching batch sizes between the memory "
          "(encoder output) and the query (decoder output).  Are you using "
          "the BeamSearchDecoder?  You may need to tile your memory input via "
          "the tf.contrib.seq2seq.tile_batch function with argument "
          "multiple=beam_width.")
      with ops.control_dependencies(
          [check_ops.assert_equal(cell_batch_size,
                                  self._attention_mechanism.batch_size,
                                  message=error_message)]):
        cell_output = array_ops.identity(
            cell_output, name="checked_cell_output")

      score = self._attention_mechanism(cell_output)
      alignments = self._probability_fn(score)

      # Reshape from [batch_size, memory_time] to [batch_size, 1, memory_time]
      expanded_alignments = array_ops.expand_dims(alignments, 1)
      # Context is the inner product of alignments and values along the
      # memory time dimension.
      # alignments shape is
      #   [batch_size, 1, memory_time]
      # attention_mechanism.values shape is
      #   [batch_size, memory_time, attention_mechanism.num_units]
      # the batched matmul is over memory_time, so the output shape is
      #   [batch_size, 1, attention_mechanism.num_units].
      # we then squeeze out the singleton dim.
      attention_mechanism_values = self._attention_mechanism.values
      context = math_ops.matmul(expanded_alignments, attention_mechanism_values)
      context = array_ops.squeeze(context, [1])

      if self._attention_layer is not None:
        attention = self._attention_layer(
            array_ops.concat([cell_output, context], 1))
      else:
        attention = context
=======
    # Step 1: Calculate the true inputs to the cell based on the
    # previous attention value.
    cell_inputs = self._cell_input_fn(inputs, state.attention)
    cell_state = state.cell_state
    cell_output, next_cell_state = self._cell(cell_inputs, cell_state)

    cell_batch_size = (
        cell_output.shape[0].value or array_ops.shape(cell_output)[0])
    error_message = (
        "When applying AttentionWrapper %s: " % self.name +
        "Non-matching batch sizes between the memory "
        "(encoder output) and the query (decoder output).  Are you using "
        "the BeamSearchDecoder?  You may need to tile your memory input via "
        "the tf.contrib.seq2seq.tile_batch function with argument "
        "multiple=beam_width.")
    with ops.control_dependencies(
        [check_ops.assert_equal(cell_batch_size,
                                self._attention_mechanism.batch_size,
                                message=error_message)]):
      cell_output = array_ops.identity(
          cell_output, name="checked_cell_output")

    score = self._attention_mechanism(cell_output)
    alignments = self._probability_fn(score)

    # Reshape from [batch_size, memory_time] to [batch_size, 1, memory_time]
    expanded_alignments = array_ops.expand_dims(alignments, 1)
    # Context is the inner product of alignments and values along the
    # memory time dimension.
    # alignments shape is
    #   [batch_size, 1, memory_time]
    # attention_mechanism.values shape is
    #   [batch_size, memory_time, attention_mechanism.num_units]
    # the batched matmul is over memory_time, so the output shape is
    #   [batch_size, 1, attention_mechanism.num_units].
    # we then squeeze out the singleton dim.
    attention_mechanism_values = self._attention_mechanism.values
    context = math_ops.matmul(expanded_alignments, attention_mechanism_values)
    context = array_ops.squeeze(context, [1])

    if self._attention_layer is not None:
      attention = self._attention_layer(
          array_ops.concat([cell_output, context], 1))
    else:
      attention = context
>>>>>>> a25509ed

      if self._alignment_history:
        alignment_history = state.alignment_history.write(
            state.time, alignments)
      else:
        alignment_history = ()

      next_state = AttentionWrapperState(
          time=state.time + 1,
          cell_state=next_cell_state,
          attention=attention,
          alignment_history=alignment_history)

    if self._output_attention:
      return attention, next_state
    else:
      return cell_output, next_state<|MERGE_RESOLUTION|>--- conflicted
+++ resolved
@@ -73,14 +73,9 @@
   """
   memory = nest.map_structure(
       lambda m: ops.convert_to_tensor(m, name="memory"), memory)
-<<<<<<< HEAD
-  memory_sequence_length = ops.convert_to_tensor(
-      memory_sequence_length, name="memory_sequence_length")
-=======
   if memory_sequence_length is not None:
     memory_sequence_length = ops.convert_to_tensor(
         memory_sequence_length, name="memory_sequence_length")
->>>>>>> a25509ed
   if check_inner_dims_defined:
     def _check_dims(m):
       if not m.get_shape()[2:].is_fully_defined():
@@ -619,54 +614,6 @@
       - `next_state` is an instance of `DynamicAttentionWrapperState`
          containing the state calculated at this time step.
     """
-<<<<<<< HEAD
-    with variable_scope.variable_scope("attention"):
-      # Step 1: Calculate the true inputs to the cell based on the
-      # previous attention value.
-      cell_inputs = self._cell_input_fn(inputs, state.attention)
-      cell_state = state.cell_state
-      cell_output, next_cell_state = self._cell(cell_inputs, cell_state)
-
-      cell_batch_size = (
-          cell_output.shape[0].value or array_ops.shape(cell_output)[0])
-      error_message = (
-          "When applying AttentionWrapper %s: " % self.name +
-          "Non-matching batch sizes between the memory "
-          "(encoder output) and the query (decoder output).  Are you using "
-          "the BeamSearchDecoder?  You may need to tile your memory input via "
-          "the tf.contrib.seq2seq.tile_batch function with argument "
-          "multiple=beam_width.")
-      with ops.control_dependencies(
-          [check_ops.assert_equal(cell_batch_size,
-                                  self._attention_mechanism.batch_size,
-                                  message=error_message)]):
-        cell_output = array_ops.identity(
-            cell_output, name="checked_cell_output")
-
-      score = self._attention_mechanism(cell_output)
-      alignments = self._probability_fn(score)
-
-      # Reshape from [batch_size, memory_time] to [batch_size, 1, memory_time]
-      expanded_alignments = array_ops.expand_dims(alignments, 1)
-      # Context is the inner product of alignments and values along the
-      # memory time dimension.
-      # alignments shape is
-      #   [batch_size, 1, memory_time]
-      # attention_mechanism.values shape is
-      #   [batch_size, memory_time, attention_mechanism.num_units]
-      # the batched matmul is over memory_time, so the output shape is
-      #   [batch_size, 1, attention_mechanism.num_units].
-      # we then squeeze out the singleton dim.
-      attention_mechanism_values = self._attention_mechanism.values
-      context = math_ops.matmul(expanded_alignments, attention_mechanism_values)
-      context = array_ops.squeeze(context, [1])
-
-      if self._attention_layer is not None:
-        attention = self._attention_layer(
-            array_ops.concat([cell_output, context], 1))
-      else:
-        attention = context
-=======
     # Step 1: Calculate the true inputs to the cell based on the
     # previous attention value.
     cell_inputs = self._cell_input_fn(inputs, state.attention)
@@ -712,19 +659,18 @@
           array_ops.concat([cell_output, context], 1))
     else:
       attention = context
->>>>>>> a25509ed
-
-      if self._alignment_history:
-        alignment_history = state.alignment_history.write(
-            state.time, alignments)
-      else:
-        alignment_history = ()
-
-      next_state = AttentionWrapperState(
-          time=state.time + 1,
-          cell_state=next_cell_state,
-          attention=attention,
-          alignment_history=alignment_history)
+
+    if self._alignment_history:
+      alignment_history = state.alignment_history.write(
+          state.time, alignments)
+    else:
+      alignment_history = ()
+
+    next_state = AttentionWrapperState(
+        time=state.time + 1,
+        cell_state=next_cell_state,
+        attention=attention,
+        alignment_history=alignment_history)
 
     if self._output_attention:
       return attention, next_state
